package com.nflabs.zeppelin.zengine.stmt;

import java.io.BufferedReader;
import java.io.File;
import java.io.FileInputStream;
import java.io.IOException;
import java.io.InputStream;
import java.io.InputStreamReader;
import java.util.HashMap;
import java.util.Map;
import java.util.regex.Matcher;
import java.util.regex.Pattern;

import com.nflabs.zeppelin.driver.LazyConnection;
import com.nflabs.zeppelin.driver.ZeppelinConnection;
import com.nflabs.zeppelin.util.Util;
import com.nflabs.zeppelin.zengine.ERBEvaluator;
import com.nflabs.zeppelin.zengine.ZException;
import com.nflabs.zeppelin.zengine.ZPlan;
import com.nflabs.zeppelin.zengine.ZQLException;
import com.nflabs.zeppelin.zengine.context.ZGlobalContextImpl;
import com.nflabs.zeppelin.zengine.stmt.AnnotationStatement.ANNOTATION;
import com.nflabs.zeppelin.zengine.stmt.AnnotationStatement.COMMAND;
/**
 * ZQL parses Zeppelin Query Language (http://nflabs.github.io/zeppelin/#zql) 
 * and generate logical execution plan.
 *  
 * IN:  Plain-text user input in Zeppelin Query Language syntax
 *      Collection of available driver instances
 * OUT: sequence of Z instances (lined to appropriate drivers)
 * 
 * @author moon
 *
 */
public class ZQL {
	String [] op = new String[]{";", "|" /* Disable redirect. see ZEPPELIN-99, ">>", ">" */};
	StringBuilder sb = new StringBuilder();
	ERBEvaluator erbEvaluator = new ERBEvaluator();

	public ZQL(){
	}
	
	/**
	 * Load ZQL statements from string
	 * @param zql Zeppelin query language statements
	 * @param z Zengine
	 * @throws ZException
	 */
	public ZQL(String zql) throws ZException{
	    append(zql);
	}
	
	/**
	 * Load ZQL statements from File
	 * @param file File contains text representation of ZQL
	 * @throws ZException
	 * @throws IOException
	 */
	public ZQL(File file) throws ZException, IOException{
		load(file);
	}
	
	/**
	 * Load ZQL statements from input stream
	 * @param ins input stream which streams ZQL
	 * @throws IOException
	 * @throws ZException
	 */
	public ZQL(InputStream ins) throws IOException, ZException{
		//Z.configure();
		load(ins);
	}
	
	
	/**
	 * Load ZQL statements from File
	 * @param file File contains text representation of ZQL
	 * @throws ZException
	 * @throws IOException
	 */
	public void load(File file) throws IOException{ 
		FileInputStream ins = new FileInputStream(file);
		load(ins);
	}
	
	/**
	 * Load ZQL statements from input stream.
	 * Closes the stream at the end.
	 * 
	 * @param ins input stream which streams ZQL
	 * @throws IOException
	 * @throws ZException
	 */
	public void load(InputStream ins) throws IOException{
		BufferedReader in = new BufferedReader(new InputStreamReader(ins));
		String line = null;
		while((line = in.readLine())!=null){
			sb.append(line);
		}
		ins.close();
	}
	
	/**
	 * Append ZQL statement
	 * @param s statement to add
	 */
	public void append(String s){
		sb.append(s);
	}
	
	/**
	 * Clear ZQL statement
	 */
	public void clear(){
		sb = new StringBuilder();
	}
	
	/**
	 * Compile ZQL statements and return logical plan
	 * @return ZPlan 
	 * @throws ZQLException
	 * @throws ZException 
	 */
	public ZPlan compile() throws ZQLException, ZException{
		return compileZql(sb.toString());
	}

	private String erbEvalGlobalScope(String stmts) throws ZException{
		ERBEvaluator evaluator = new ERBEvaluator();
		ZGlobalContextImpl zcontext = new ZGlobalContextImpl();
		return evaluator.eval(stmts, zcontext);
	}

	/**
	 * Each Z should obtain ref to one of Zengine.supportedDrivers here:
	 *  - either from explicit @Driver statement
	 *  - or implicitly copy one from previous Z
     * 
	 * 
	 * @param stmts
	 * @return
	 * @throws ZQLException
	 * @throws ZException 
	 */
	private ZPlan compileZql(String stmts) throws ZQLException, ZException{
	    Map<String, ZeppelinConnection> connections = new HashMap<String, ZeppelinConnection>();
	    String currentDriverName = null;
	    
	    // create default connection
	    ZeppelinConnection currentConnection = new LazyConnection(currentDriverName);
	    connections.put(currentDriverName, currentConnection);
	    
	    ZPlan plan = new ZPlan();
		Z currentZ = null;
		
		String escapeSeq = "\"',;<%>!";
		char escapeChar = '\\';
<<<<<<< HEAD
		String [] blockStart = new String[]{ "\"", "'", "<%", "N_<", "!"};
		String [] blockEnd = new String[]{ "\"", "'", "%>", "N_>", ";" };

		String [] t = Util.split(erbEvalGlobalScope(stmts), escapeSeq, escapeChar, blockStart, blockEnd, op, true);
=======
		String [] blockStart = new String[]{ "\"", "'", "<%", "<", "N_<", "!"};
		String [] blockEnd = new String[]{ "\"", "'", "%>", ";", "N_>", ";" };
		String [] t = Util.split(stmts, escapeSeq, escapeChar, blockStart, blockEnd, op, true);
>>>>>>> 571302da
		String currentOp = null;
		for(int i=0; i<t.length; i++){
			String stmt = t[i];
			if(stmt==null) continue;
			stmt = stmt.trim();
			if (stmt.endsWith(";")==true && stmt.length()>1) {
				stmt = stmt.substring(0, stmt.length()-1);
			}
			if(stmt.length()==0) continue;
			
			// check if it is operator ----
			boolean operatorFound = false;
			for(String o : op){
				if(o.equals(stmt)){
					if(currentOp!=null){
						throw new ZQLException("Operator "+o+" can not come after "+currentOp);
					}
					currentOp = o;
					operatorFound = true;
					break;
				}
			}
			if(operatorFound==true){
				continue;
			}
			
			// it is not an operator ------			
			if(currentZ==null && currentOp!=null){  // check if stmt start from operator
				throw new ZQLException(currentOp+" can not be at the beginning");
			}
			
			// Current operator is redirect
			/* Disable redirect. see ZEPPELIN-99
			if(op[2].equals(currentOp)){ // redirect append
				throw new ZQLException("redirection (append) not implemented");
			} else if(op[3].equals(currentOp)){ // redirect overwrite
				if(currentZ!=null){
					RedirectStatement red = new RedirectStatement(stmt);
					currentZ.withName(red.getName());
					currentZ.withTable(red.isTable());
					currentOp = null;
					continue;
				} else {
					throw new ZQLException("Can not redirect empty");
				}				
			}
			*/
			
			// check if it is Annotation
			if(stmt.startsWith("@")){
				if(currentZ!=null){ // previous query exist
					if(currentOp==null || (currentOp!=null && currentOp.equals(op[0]))){ // semicolon
			            currentZ.setConnection(currentConnection);
			            plan.add(currentZ);
						currentZ = null;
						currentOp = null;
					} else {
						throw new ZQLException("Can not piped or redirected from/to exec statement");
					}
				}
				try {				
					AnnotationStatement annotation = new AnnotationStatement(stmt);
					if (ANNOTATION.DRIVER == annotation.getAnnotation()) {
						if (COMMAND.SET == annotation.getCommand()) {
							String driverName = annotation.getArgument();
							if (driverName == null) {
								driverName = null;
							}
							currentConnection = connections.get(driverName);
							if (currentConnection == null) {
								currentConnection = new LazyConnection(driverName);
								connections.put(driverName, currentConnection);
							}
						}
					}
					currentZ = annotation;
				} catch (ZException e) {
					throw new ZQLException(e);
				}
				continue;				
			}
			
			// check if a statement is L --
			Z z= null;
			try {
				L l = loadL(stmt);
				z = l;
			} catch (ZException e) {
			    //statement is not Library.. and we go on
			}
			
			// if it is not L statement, assume it is a Q statement --
			if(z==null){
				Q q;
				try {
					q = new Q(stmt);
					q.withErbEvaluator(erbEvaluator);
				} catch (ZException e) {
					throw new ZQLException(e);
				}
				z = q;
			}
			if(currentZ==null){
				currentZ = z;
			} else if(currentOp==null){
				throw new ZQLException("Assert! Statment does not have operator in between");
			} else if(currentOp.equals(op[0])){ // semicolon
                currentZ.setConnection(currentConnection);
                plan.add(currentZ);
				currentZ = z;
				currentOp = null;
			} else if(currentOp.equals(op[1])){ // pipe
				currentZ = currentZ.pipe(z);
				currentOp = null;
			}
		}
		if(currentZ!=null){
            currentZ.setConnection(currentConnection);
            plan.add(currentZ);
		}
		
		return plan;
	}
	
	/**
	 * L pattern
	 * 
	 * libName
	 * libName(param1=value1, param2=value2, ...)
	 * libName(param1=value1, param2=value2, ...) args
	 */
	static final Pattern LPattern = Pattern.compile("([^ ()]*)\\s*([(][^)]*[)])?\\s*(.*)", Pattern.DOTALL);
	private L loadL(String stmt) throws ZException{
		Matcher m = LPattern.matcher(stmt);
		
		if(m.matches()==true && m.groupCount()>0){
			String libName = m.group(1);

			
			String args = m.group(3);
			L l = new L(libName, args);
			
			String params = m.group(2);
			
			if(params!=null){
				params = params.trim();
				params = params.substring(1, params.length() - 1);
				params = params.trim();

				String[] paramKVs = Util.split(params, ',');
				if(paramKVs!=null){					
					for(String kvPair : paramKVs){
						if(kvPair.trim().length()==0) continue;
						
						 String[] kv = Util.split(kvPair, '=');
						 if(kv.length==1){
							 l.withParam(kv[0].trim(), null); 	 
						 } else if(kv.length==2){
							 l.withParam(kv[0].trim(), kv[1].trim()); 	 
						 }						 
					}
				}
			}
			return l;
			
		} else {
			return null;
		}
	}


}<|MERGE_RESOLUTION|>--- conflicted
+++ resolved
@@ -155,16 +155,10 @@
 		
 		String escapeSeq = "\"',;<%>!";
 		char escapeChar = '\\';
-<<<<<<< HEAD
-		String [] blockStart = new String[]{ "\"", "'", "<%", "N_<", "!"};
-		String [] blockEnd = new String[]{ "\"", "'", "%>", "N_>", ";" };
-
-		String [] t = Util.split(erbEvalGlobalScope(stmts), escapeSeq, escapeChar, blockStart, blockEnd, op, true);
-=======
 		String [] blockStart = new String[]{ "\"", "'", "<%", "<", "N_<", "!"};
 		String [] blockEnd = new String[]{ "\"", "'", "%>", ";", "N_>", ";" };
-		String [] t = Util.split(stmts, escapeSeq, escapeChar, blockStart, blockEnd, op, true);
->>>>>>> 571302da
+		String [] t = Util.split(erbEvalGlobalScope(stmts), escapeSeq, escapeChar, blockStart, blockEnd, op, true);
+
 		String currentOp = null;
 		for(int i=0; i<t.length; i++){
 			String stmt = t[i];
