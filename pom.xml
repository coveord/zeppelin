<?xml version="1.0" encoding="UTF-8"?>
<project xmlns="http://maven.apache.org/POM/4.0.0" xmlns:xsi="http://www.w3.org/2001/XMLSchema-instance" xsi:schemaLocation="http://maven.apache.org/POM/4.0.0 http://maven.apache.org/maven-v4_0_0.xsd">

	<!--
		Licensed to the Apache Software Foundation (ASF) under one or more
		contributor license agreements.  See the NOTICE file distributed with
		this work for additional information regarding copyright ownership.
		The ASF licenses this file to You under the Apache License, Version 2.0
		(the "License"); you may not use this file except in compliance with
		the License.  You may obtain a copy of the License at

		   http://www.apache.org/licenses/LICENSE-2.0

		Unless required by applicable law or agreed to in writing, software
		distributed under the License is distributed on an "AS IS" BASIS,
		WITHOUT WARRANTIES OR CONDITIONS OF ANY KIND, either express or implied.
		See the License for the specific language governing permissions and
		limitations under the License.
	-->

  <modelVersion>4.0.0</modelVersion>

  <groupId>com.nflabs.zeppelin</groupId>
  <artifactId>zeppelin</artifactId>
  <packaging>pom</packaging>
  <version>0.3.0-SNAPSHOT</version>
  <name>zeppelin</name>
  <description>Zeppelin project</description>
  <url>http://zeppelin-project.org/</url>

  <parent>
    <groupId>org.sonatype.oss</groupId>
    <artifactId>oss-parent</artifactId>
    <version>7</version>
  </parent>

  <licenses>
    <license>
      <name>The Apache Software License, Version 2.0</name>
      <url>http://www.apache.org/licenses/LICENSE-2.0.txt</url>
      <distribution>repo</distribution>
    </license>
  </licenses>

  <scm>
    <url>http://www.github.com/NFLabs/zeppelin</url>
    <connection>scm:git:git:git@github.com:NFLabs/zeppelin.git</connection>
    <developerConnection>scm:git:git@github.com:NFLabs/zeppelin.git</developerConnection>
  </scm>

  <developers>
    <developer>
      <id>moon</id>
      <name>Lee moon soo</name>
      <organization>NFLabs</organization>
      <organizationUrl>http://www.nflabs.com</organizationUrl>
    </developer>
    <developer>
      <id>alex</id>
      <name>Alexander Bezzubov</name>
      <organization>NFLabs</organization>
      <organizationUrl>http://www.nflabs.com</organizationUrl>
    </developer>
  </developers>

  <inceptionYear>2013</inceptionYear>

  <modules>
    <module>zeppelin-zengine</module>
    <module>zeppelin-cli</module>
    <module>zeppelin-server</module>
    <module>zeppelin-web</module>
    <module>zeppelin-distribution</module>
  </modules>

  <properties>
    <java.version>1.6</java.version>
    <hadoop.version>1.0.4</hadoop.version>
    <hive.version>0.11.0</hive.version>
    <hbase.version>0.92.1</hbase.version>
    <scala.version>2.9.3</scala.version>
    <slf4j.version>1.6.6</slf4j.version>
    <wicket.version>6.10.0</wicket.version>
    <jetty.version>7.6.13.v20130916</jetty.version>
    <cxf.version>2.4.3</cxf.version>
    <gson.version>2.1</gson.version>
  </properties>

  <dependencyManagement>
    <dependencies>
      <dependency>
        <groupId>org.slf4j</groupId>
        <artifactId>slf4j-api</artifactId>
        <version>${slf4j.version}</version>
      </dependency>
      <dependency>
        <groupId>org.slf4j</groupId>
        <artifactId>slf4j-log4j12</artifactId>
        <version>${slf4j.version}</version>
      </dependency>
      <dependency>
        <groupId>junit</groupId>
        <artifactId>junit</artifactId>
        <version>4.11</version>
        <scope>test</scope>
      </dependency>
    </dependencies>
  </dependencyManagement>

  <build>
    <plugins>
      <plugin>
        <artifactId>maven-compiler-plugin</artifactId>
        <version>3.1</version>
        <configuration>
          <source>1.6</source>
          <target>1.6</target>
        </configuration>
      </plugin>

      <plugin>
        <artifactId>maven-dependency-plugin</artifactId>
        <version>2.8</version>
        <executions>
          <execution>
            <id>copy-dependencies</id>
            <phase>prepare-package</phase>
            <goals>
              <goal>copy-dependencies</goal>
            </goals>
            <configuration>
              <outputDirectory>${project.build.directory}/lib</outputDirectory>
              <overWriteReleases>false</overWriteReleases>
              <overWriteSnapshots>false</overWriteSnapshots>
              <overWriteIfNewer>true</overWriteIfNewer>
              <includeScope>runtime</includeScope>
            </configuration>
          </execution>
        </executions>
      </plugin>

      <plugin>
        <artifactId>maven-jar-plugin</artifactId>
        <version>2.4</version>
        <configuration>
          <archive>
            <manifest>
              <addClasspath>true</addClasspath>
              <classpathPrefix>lib/</classpathPrefix>
              <mainClass>theMainClass</mainClass>
            </manifest>
          </archive>
        </configuration>
      </plugin>

      <plugin>
        <artifactId>maven-javadoc-plugin</artifactId>
        <version>2.9.1</version>
        <configuration><!-- Default configuration for all reports -->
        </configuration>
        <executions>
          <execution>
            <id>aggregate</id>
            <goals>
              <goal>aggregate</goal>
            </goals>
            <phase>site</phase>
            <configuration><!-- Specific configuration for the aggregate report -->
            </configuration>
          </execution>
        </executions>
      </plugin>

      <plugin>
        <artifactId>maven-scm-plugin</artifactId>
        <version>1.8.1</version>
        <configuration>
          <connectionType>developerConnection</connectionType>
          <scmVersion>branch-0.1</scmVersion>
          <scmVersionType>branch</scmVersionType>
        </configuration>
      </plugin>

      <plugin>
        <artifactId>maven-enforcer-plugin</artifactId>
        <version>1.3.1</version>
        <executions>
          <execution>
            <id>enforce</id>
            <configuration>
              <rules>
                <DependencyConvergence/>
              </rules>
              <failFast>true</failFast>
            </configuration>
            <goals>
              <goal>enforce</goal>
            </goals>
          </execution>
        </executions>
      </plugin>

      <!--TODO(alex): make part of the build and reconcile conflicts
      <plugin>
        <groupId>com.ning.maven.plugins</groupId>
        <artifactId>maven-duplicate-finder-plugin</artifactId>
        <version>1.0.4</version>
        <executions>
          <execution>
            <id>default</id>
            <phase>verify</phase>
            <goals>
              <goal>check</goal>
            </goals>
          </execution>
        </executions>
        <configuration>
          <failBuildInCaseOfConflict>true</failBuildInCaseOfConflict>
        </configuration>
      </plugin>-->
    </plugins>

    <pluginManagement>
      <plugins>
        <plugin>
          <artifactId>maven-dependency-plugin</artifactId>
          <version>2.8</version>
        </plugin>
        <plugin>
          <artifactId>maven-surefire-plugin</artifactId>
<<<<<<< HEAD
          <version>2.16</version>
=======
          <version>2.4.2</version>
>>>>>>> 628c7fb1
          <configuration combine.children="append">
            <argLine>-Xmx2g -Xms1g</argLine>
          </configuration>
        </plugin>
        <plugin>
          <artifactId>maven-assembly-plugin</artifactId>
          <version>2.4</version>
        </plugin>

        <!--This plugin's configuration is used to store Eclipse m2e settings only. 
            It has no influence on the Maven build itself. -->
        <plugin>
          <groupId>org.eclipse.m2e</groupId>
          <artifactId>lifecycle-mapping</artifactId>
          <version>1.0.0</version>
          <configuration>
            <lifecycleMappingMetadata>
              <pluginExecutions>
                <pluginExecution>
                  <pluginExecutionFilter>
                    <groupId>
                      org.apache.maven.plugins
                    </groupId>
                    <artifactId>
                      maven-dependency-plugin
                    </artifactId>
                    <versionRange>
                      [2.8,)
                    </versionRange>
                    <goals>
                      <goal>copy-dependencies</goal>
                    </goals>
                  </pluginExecutionFilter>
                  <action>
                    <ignore></ignore>
                  </action>
                </pluginExecution>
              </pluginExecutions>
            </lifecycleMappingMetadata>
          </configuration>
        </plugin>
      </plugins>
    </pluginManagement>
  </build>

  <repositories>
    <!-- FuseSource maven repositories
    <repository>
      <id>fusesource.releases</id>
      <name>FuseSoure releases repository</name>
      <url>http://repo.fusesource.com/maven2/</url>
      <releases>
        <enabled>true</enabled>
      </releases>
      <snapshots>
        <enabled>false</enabled>
      </snapshots>
    </repository>
    <repository>
      <id>fusesource.snapshots</id>
      <name>FuseSource Snapshot Repository</name>
      <url>http://repo.fusesource.com/maven2-snapshot</url>
      <snapshots>
        <enabled>true</enabled>
      </snapshots>
      <releases>
        <enabled>false</enabled>
      </releases>
    </repository>
    <repository>
      <id>clojars.org</id>
      <url>http://clojars.org/repo</url>
    </repository>
    <repository>
      <id>cdh-repository-typesafe</id>
      <name>CDH Repository-typesafe</name>
      <url>http://repo.typesafe.com/typesafe/cloudera</url>
    </repository>
    <repository>
      <id>cdh-repository-build</id>
      <name>CDH Repository-build, for jdo/jdo2-api/2.3-ec</name>
      <url>https://repository.cloudera.com/content/groups/cdh-build</url>
    </repository> -->

   <!-- For dependency recosiled version of hive_test -->
   <repository>
    <id>nflabs public repository</id>
    <url>https://raw.github.com/NFLabs/mvn-repo/master/releases</url>
      <releases>
        <enabled>true</enabled>
      </releases>
      <snapshots>
        <enabled>false</enabled>
      </snapshots>
   </repository>

    <!-- for for jdo/jdo2-api/2.3-ec --> 
    <repository>
      <id>cdh-repository</id>
      <name>CDH Repository</name>
      <url>https://repository.cloudera.com/artifactory/cloudera-repos</url>
      <releases>
        <enabled>true</enabled>
      </releases>
      <snapshots>
        <enabled>false</enabled>
      </snapshots>
    </repository>    
  </repositories>

  <pluginRepositories>
    <!-- FuseSource maven repositories -->
    <pluginRepository>
      <id>fusesource.releases</id>
      <name>FuseSoure releases repository</name>
      <url>http://repo.fusesource.com/maven2/</url>
      <releases>
        <enabled>true</enabled>
      </releases>
      <snapshots>
        <enabled>false</enabled>
      </snapshots>
    </pluginRepository>
    <pluginRepository>
      <id>fusesource.snapshots</id>
      <name>FuseSource Snapshot Repository</name>
      <url>http://repo.fusesource.com/maven2-snapshot</url>
      <snapshots>
        <enabled>true</enabled>
      </snapshots>
      <releases>
        <enabled>false</enabled>
      </releases>
    </pluginRepository>

    <!-- for s3-upload-maven-pugin 1.2-SNAPSHOT until this one merged
    https://github.com/bazaarvoice/s3-upload-maven-plugin/pull/2 -->
	<pluginRepository>
	  <id>nflabs public repository snspshots</id>
	  <url>https://github.com/NFLabs/mvn-repo/raw/master/snapshots</url>
	  <releases>
		<enabled>false</enabled>
	  </releases>
	  <snapshots>
		<enabled>true</enabled>
	  </snapshots>
	</pluginRepository>
  </pluginRepositories>

  <profiles>
    <profile>
      <id>build-distr</id>
      <activation>
        <activeByDefault>false</activeByDefault>
      </activation>
      <build>
        <pluginManagement>
          <plugins>
            <plugin>
              <artifactId>maven-surefire-plugin</artifactId>
              <configuration>
                <skipTests>true</skipTests>
              </configuration>
            </plugin>
            <plugin>
              <artifactId>maven-assembly-plugin</artifactId>
              <executions>
                <execution>
                  <id>make-assembly</id>
                  <phase>package</phase>
                  <goals>
                    <goal>single</goal>
                  </goals>
                </execution>
              </executions>
            </plugin>
          </plugins>
        </pluginManagement>
      </build>
    </profile>

    <profile>
      <id>publish-distr</id>
      <activation>
        <activeByDefault>false</activeByDefault>
      </activation>
      <build>
        <plugins>
          <plugin>
            <artifactId>maven-surefire-plugin</artifactId>
            <configuration>
              <skipTests>true</skipTests>
            </configuration>
          </plugin>
        </plugins>
      </build>
    </profile>

    <profile>
      <id>release-sign-artifacts</id>
      <activation>
        <property>
          <name>performRelease</name>
          <value>true</value>
        </property>
      </activation>
      <build>
        <plugins>
          <plugin>
            <artifactId>maven-gpg-plugin</artifactId>
            <version>1.4</version>
            <executions>
              <execution>
                <id>sign-artifacts</id>
                <phase>verify</phase>
                <goals>
                  <goal>sign</goal>
                </goals>
              </execution>
            </executions>
          </plugin>
        </plugins>
      </build>
    </profile>
    <!-- TODO(alex): add profile "publish" 
      - assemble 
      - upload distrib to S3
      - make available on http://get.zeppel.in
     -->
  </profiles>

</project><|MERGE_RESOLUTION|>--- conflicted
+++ resolved
@@ -228,11 +228,7 @@
         </plugin>
         <plugin>
           <artifactId>maven-surefire-plugin</artifactId>
-<<<<<<< HEAD
           <version>2.16</version>
-=======
-          <version>2.4.2</version>
->>>>>>> 628c7fb1
           <configuration combine.children="append">
             <argLine>-Xmx2g -Xms1g</argLine>
           </configuration>
@@ -457,11 +453,7 @@
         </plugins>
       </build>
     </profile>
-    <!-- TODO(alex): add profile "publish" 
-      - assemble 
-      - upload distrib to S3
-      - make available on http://get.zeppel.in
-     -->
+
   </profiles>
 
 </project>